--- conflicted
+++ resolved
@@ -1085,7 +1085,6 @@
     FuncBase get_method(self, str name):
         if name in self.methods:
             return self.methods[name]
-<<<<<<< HEAD
         elif self.base:
             # Lookup via base type.
             result = self.base.get_method(name)
@@ -1098,12 +1097,6 @@
                 return result
         # Give up; could not find it.
         return None
-=======
-        elif self.base is not None:
-            return self.base.get_method(name)
-        else:
-            return None
->>>>>>> 067e921c
     
     void set_base(self, TypeInfo base):
         """Set the base class."""
